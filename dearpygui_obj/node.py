from __future__ import annotations
from typing import Tuple, List

from dearpygui import core as dpgcore
from dearpygui_obj import _register_item_type
from dearpygui_obj.wrapper.widget import PyGuiWidget, ConfigProperty

__all__ = [
    'NodeEditor',
    'Node',
    'NodeAttribute',
]

@_register_item_type('mvAppItemType::NodeEditor')
class NodeEditor(PyGuiWidget):
    """A canvas specific to graph node workflow."""

    def __init__(self, *, name_id: str = None, **config):
        super().__init__(name_id=name_id, **config)

    def _setup_add_widget(self, dpg_args) -> None:
        dpgcore.add_node_editor(self.id, **dpg_args)

    def get_selected_links(self) -> List[List[str]]:
        """Get all links in the selected state."""
        return dpgcore.get_selected_links(self.id)

    def clear_selected_links(self) -> None:
        """Clears all links from being in the selection state."""
        dpgcore.clear_selected_links(self.id)

    def get_selected_nodes(self) -> List[str]:
        """Get all nodes in the selected state."""
        return dpgcore.get_selected_nodes(self.id)

    def clear_selected_nodes(self) -> None:
        """Clears all nodes from being in the selection state."""
        dpgcore.clear_selected_nodes(self.id)

    def get_links(self) -> List[List[str]]:
        """Gets all linkages for all nodes in the editor."""
        return dpgcore.get_links(self.id)

    def add_node_link(self, node1: NodeAttribute, node2: NodeAttribute) -> None:
        """Adds a node link between nodes."""
        dpgcore.add_node_link(self.id, node1.id, node2.id)

    def delete_node_link(self, node1: NodeAttribute, node2: NodeAttribute) -> None:
        """Deletes a node link if it exist."""
        dpgcore.delete_node_link(self.id, node1.id, node2.id)

    def __enter__(self) -> NodeEditor:
        return self

    def __exit__(self, exc_type, exc_val, exc_tb):
        dpgcore.end()

@_register_item_type('mvAppItemType::Node')
class Node(PyGuiWidget):
    """A NodeEditor node."""

<<<<<<< HEAD
    draggable: bool = ConfigProperty()

    def __init__(self, *, name_id: str = None, **config):
        super().__init__(name_id=name_id, **config)
=======
	label: str = ConfigProperty()
	draggable: bool = ConfigProperty()

	def __init__(self, label: str = None, *, name_id: str = None, **config):
		super().__init__(label=label, name_id=name_id, **config)
>>>>>>> f91d0869

    def _setup_add_widget(self, dpg_args) -> None:
        dpgcore.add_node(self.id, **dpg_args)

    def __enter__(self) -> Node:
        return self

    def __exit__(self, exc_type, exc_val, exc_tb):
        dpgcore.end()

@_register_item_type('mvAppItemType::NodeAttribute')
class NodeAttribute(PyGuiWidget):
    """Arbitrary attribute."""

    output: bool = ConfigProperty()
    static: bool = ConfigProperty()

    def __init__(self, *, name_id: str = None, **config):
        super().__init__(name_id=name_id, **config)

    def _setup_add_widget(self, dpg_args) -> None:
        dpgcore.add_node_attribute(self.id, **dpg_args)

    def __enter__(self) -> NodeAttribute:
        return self

    def __exit__(self, exc_type, exc_val, exc_tb):
        dpgcore.end()<|MERGE_RESOLUTION|>--- conflicted
+++ resolved
@@ -59,18 +59,11 @@
 class Node(PyGuiWidget):
     """A NodeEditor node."""
 
-<<<<<<< HEAD
+    label: str = ConfigProperty()
     draggable: bool = ConfigProperty()
 
-    def __init__(self, *, name_id: str = None, **config):
-        super().__init__(name_id=name_id, **config)
-=======
-	label: str = ConfigProperty()
-	draggable: bool = ConfigProperty()
-
-	def __init__(self, label: str = None, *, name_id: str = None, **config):
-		super().__init__(label=label, name_id=name_id, **config)
->>>>>>> f91d0869
+    def __init__(self, label: str = None, *, name_id: str = None, **config):
+        super().__init__(label=label, name_id=name_id, **config)
 
     def _setup_add_widget(self, dpg_args) -> None:
         dpgcore.add_node(self.id, **dpg_args)
